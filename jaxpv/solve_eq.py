from .F_eq import *
from .utils import *
import matplotlib.pyplot as plt

from scipy.sparse import csr_matrix
from scipy.sparse.linalg import gmres, spilu, LinearOperator


def damp(move):
    """
    Computes a damped displacement of electrostatic potential from the Newton method displacement.

    Parameters
    ----------
        move : numpy array , shape = ( N )
            displacement in electrostatic potential computed using the Newton method formula

    Returns
    -------
        numpy array , shape = ( N )
            damped displacement in electrostatic potential

    """
    tmp = 1e10
    approx_sign = np.tanh(tmp * move)
    approx_abs = approx_sign * move
    approx_H = 1 - (1 + tmp * np.exp(-(move**2 - 1)))**(-1)
    return np.log(1 + approx_abs) * approx_sign + approx_H * (
        move - np.log(1 + approx_abs) * approx_sign)


#@jit
def step_eq(dgrid, phi, eps, Chi, Eg, Nc, Nv, Ndop):
    """
    Computes the next electrostatic potential in the Newton method iterative scheme.

    Parameters
    ----------
        dgrid : numpy array , shape = ( N - 1 )
            array of distances between consecutive grid points
        phi   : numpy array , shape = ( N )
            current electrostatic potential
        eps   : numpy array , shape = ( N )
            relative dieclectric constant
        Chi   : numpy array , shape = ( N )
            electron affinity
        Eg    : numpy array , shape = ( N )
            band gap
        Nc    : numpy array , shape = ( N )
            e- density of states
        Nv    : numpy array , shape = ( N )
            hole density of states
        Ndop  : numpy array , shape = ( N )
            dopant density ( positive for donors , negative for acceptors )

    Returns
    -------
        error : float
            norm of the displacement in the electrostatic potential space ( used to estimate the error )
        float
            norm of the value of the polynomial function which defines the equilibrium of the system;
            equilibrium is reached when the zero of the system of equations is found ( printed for user )
        numpy array , shape = ( N )
            next electrostatic potential

    """
<<<<<<< HEAD
    Feq = F_eq( dgrid , np.zeros( phi.size ) , np.zeros( phi.size ) , phi , eps , Chi , Eg , Nc , Nv , Ndop )
    gradFeq = F_eq_deriv( dgrid , np.zeros( phi.size ) , np.zeros( phi.size ) , phi , eps , Chi , Eg , Nc , Nv )
    
    spgradFeq = csr_matrix(gradFeq)
    
    lugradFeq = spilu(spgradFeq)
    precond = LinearOperator(gradFeq.shape, lambda x: lugradFeq.solve(x))
    
    move, conv_info = gmres(spgradFeq, -Feq, tol=1e-9, maxiter=10000, M=precond)
    
    if conv_info > 0:
        print(f"Early termination of GMRES at {conv_info} iterations")
    
    error = np.linalg.norm( move )
=======
    Feq = F_eq(dgrid, np.zeros(phi.size), np.zeros(phi.size), phi, eps, Chi,
               Eg, Nc, Nv, Ndop)
    gradFeq = F_eq_deriv(dgrid, np.zeros(phi.size), np.zeros(phi.size), phi,
                         eps, Chi, Eg, Nc, Nv)
    move = np.linalg.solve(gradFeq, -Feq)
    error = np.linalg.norm(move)
>>>>>>> 0fafa392
    damp_move = damp(move)

    return error, np.linalg.norm(Feq), phi + damp_move


#@jit
def step_eq_forgrad(dgrid, phi, eps, Chi, Eg, Nc, Nv, Ndop):
    """
    Computes the next electrostatic potential in the Newton method iterative scheme.

    This function is to be used for gradient calculations with JAX. It doesn't return prints.

    Parameters
    ----------
        dgrid : numpy array , shape = ( N - 1 )
            array of distances between consecutive grid points
        phi   : numpy array , shape = ( N )
            current electrostatic potential
        eps   : numpy array , shape = ( N )
            relative dieclectric constant
        Chi   : numpy array , shape = ( N )
            electron affinity
        Eg    : numpy array , shape = ( N )
            band gap
        Nc    : numpy array , shape = ( N )
            e- density of states
        Nv    : numpy array , shape = ( N )
            hole density of states
        Ndop  : numpy array , shape = ( N )
            dopant density ( positive for donors , negative for acceptors )

    Returns
    -------
        numpy array , shape = ( N )
            next electrostatic potential

    """
    Feq = F_eq(dgrid, np.zeros(phi.size), np.zeros(phi.size), phi, eps, Chi,
               Eg, Nc, Nv, Ndop)
    gradFeq = F_eq_deriv(dgrid, np.zeros(phi.size), np.zeros(phi.size), phi,
                         eps, Chi, Eg, Nc, Nv)
    move = np.linalg.solve(gradFeq, -Feq)
    damp_move = damp(move)

    return phi + damp_move


def solve_eq(dgrid, phi_ini, eps, Chi, Eg, Nc, Nv, Ndop):
    """
    Solves for the equilibrium electrostatic potential using the Newton method.

    Parameters
    ----------
        dgrid   : numpy array , shape = ( N - 1 )
            array of distances between consecutive grid points
        phi_ini : numpy array , shape = ( N )
            initial guess for the electrostatic potential
        eps     : numpy array , shape = ( N )
            relative dieclectric constant
        Chi     : numpy array , shape = ( N )
            electron affinity
        Eg      : numpy array , shape = ( N )
            band gap
        Nc      : numpy array , shape = ( N )
            e- density of states
        Nv      : numpy array , shape = ( N )
            hole density of states
        Ndop    : numpy array , shape = ( N )
            dopant density ( positive for donors , negative for acceptors )

    Returns
    -------
        phi     : numpy array , shape = ( N )
            equilibrium electrostatic potential

    """
<<<<<<< HEAD
    
=======

    dxs = []
    Fs = []

>>>>>>> 0fafa392
    error = 1
    iter = 0
    print(' ')
    print('Solving equilibrium...')
    print(' ')
    print(' Iteration       |F(x)|                Residual     ')
    print(
        ' -------------------------------------------------------------------')

    phi = phi_ini
    while (error > 1e-9):
        if iter > 100:
            print("Maximum steps exceeded! Ending iteration")
            break
        error_dx, error_F, next_phi = step_eq(dgrid, phi, eps, Chi, Eg, Nc, Nv,
                                              Ndop)
        phi = next_phi
        error = error_dx

        iter += 1
<<<<<<< HEAD
        print( '    {0:02d}          {1:.5E}          {2:.5E}'.format( iter , error_F.astype(float) , error_dx.astype(float) ) )

    print( ' -------------------------------------------------------------------' )
    print(' ')
    print('Solving equilibrium... done.')
    print(' ')
    
    return phi


=======
        print('    {0:02d}          {1:.5E}          {2:.5E}'.format(
            iter, error_F.astype(float), error_dx.astype(float)))
        # print(iter)
    print(
        ' -------------------------------------------------------------------')
    print(' ')
    print('Solving equilibrium... done.')
    print(' ')

    # plt.plot(np.log(dxs), label='log dx')
    # plt.plot(np.log(Fs), label='log F')
    # plt.legend()
    # plt.show()
>>>>>>> 0fafa392

    return phi


def solve_eq_forgrad(dgrid, phi_ini, eps, Chi, Eg, Nc, Nv, Ndop):
    """
    Solves for the equilibrium electrostatic potential using the Newton method and computes derivatives.

    This function is to be used for gradient calculations with JAX. It doesn't print variables.

    Parameters
    ----------
        dgrid   : numpy array , shape = ( N - 1 )
            array of distances between consecutive grid points
        phi_ini : numpy array , shape = ( N )
            initial guess for the electrostatic potential
        eps     : numpy array , shape = ( N )
            relative dieclectric constant
        Chi     : numpy array , shape = ( N )
            electron affinity
        Eg      : numpy array , shape = ( N )
            band gap
        Nc      : numpy array , shape = ( N )
            e- density of states
        Nv      : numpy array , shape = ( N )
            hole density of states
        Ndop    : numpy array , shape = ( N )
            dopant density ( positive for donors , negative for acceptors )

    Returns
    -------
        phi     : numpy array , shape = ( N )
            equilibrium electrostatic potential

    """
    N = dgrid.size + 1
    error = 1
    iter = 0
    print(
        'Equilibrium     Iteration       |F(x)|                Residual     ')
    print(
        '-------------------------------------------------------------------')
    grad_step = jit(jacfwd(step_eq_forgrad, (1, 2, 3, 4, 5, 6, 7)))

    phi = phi_ini

    dphi_dphiini = np.eye(N)
    dphi_deps = np.zeros((N, N))
    dphi_dChi = np.zeros((N, N))
    dphi_dEg = np.zeros((N, N))
    dphi_dNc = np.zeros((N, N))
    dphi_dNv = np.zeros((N, N))
    dphi_dNdop = np.zeros((N, N))

    while (error > 1e-6):
        error_dx, error_F, next_phi = step_eq(dgrid, phi, eps, Chi, Eg, Nc, Nv,
                                              Ndop)
        gradstep = grad_step(dgrid, phi, eps, Chi, Eg, Nc, Nv, Ndop)
        phi = next_phi

        dphi_dphiini = np.dot(gradstep[0], dphi_dphiini)
        dphi_deps = gradstep[1] + np.dot(gradstep[0], dphi_deps)
        dphi_dChi = gradstep[2] + np.dot(gradstep[0], dphi_dChi)
        dphi_dEg = gradstep[3] + np.dot(gradstep[0], dphi_dEg)
        dphi_dNc = gradstep[4] + np.dot(gradstep[0], dphi_dNc)
        dphi_dNv = gradstep[5] + np.dot(gradstep[0], dphi_dNv)
        dphi_dNdop = gradstep[6] + np.dot(gradstep[0], dphi_dNdop)

        error = error_dx
        iter += 1
        print('                {0:02d}              {1:.9f}           {2:.9f}'.
              format(iter, float(error_F), float(error_dx)))

    grad_phi = {}
    grad_phi['phi_ini'] = dphi_dphiini
    grad_phi['eps'] = dphi_deps
    grad_phi['Chi'] = dphi_dChi
    grad_phi['Eg'] = dphi_dEg
    grad_phi['Nc'] = dphi_dNc
    grad_phi['Nv'] = dphi_dNv
    grad_phi['Ndop'] = dphi_dNdop

    return phi, grad_phi<|MERGE_RESOLUTION|>--- conflicted
+++ resolved
@@ -64,29 +64,28 @@
             next electrostatic potential
 
     """
-<<<<<<< HEAD
-    Feq = F_eq( dgrid , np.zeros( phi.size ) , np.zeros( phi.size ) , phi , eps , Chi , Eg , Nc , Nv , Ndop )
-    gradFeq = F_eq_deriv( dgrid , np.zeros( phi.size ) , np.zeros( phi.size ) , phi , eps , Chi , Eg , Nc , Nv )
-    
-    spgradFeq = csr_matrix(gradFeq)
-    
-    lugradFeq = spilu(spgradFeq)
-    precond = LinearOperator(gradFeq.shape, lambda x: lugradFeq.solve(x))
-    
-    move, conv_info = gmres(spgradFeq, -Feq, tol=1e-9, maxiter=10000, M=precond)
-    
-    if conv_info > 0:
-        print(f"Early termination of GMRES at {conv_info} iterations")
-    
-    error = np.linalg.norm( move )
-=======
+
     Feq = F_eq(dgrid, np.zeros(phi.size), np.zeros(phi.size), phi, eps, Chi,
                Eg, Nc, Nv, Ndop)
     gradFeq = F_eq_deriv(dgrid, np.zeros(phi.size), np.zeros(phi.size), phi,
                          eps, Chi, Eg, Nc, Nv)
-    move = np.linalg.solve(gradFeq, -Feq)
+
+    spgradFeq = csr_matrix(gradFeq)
+
+    lugradFeq = spilu(spgradFeq)
+    precond = LinearOperator(gradFeq.shape, lambda x: lugradFeq.solve(x))
+
+    move, conv_info = gmres(spgradFeq,
+                            -Feq,
+                            tol=1e-9,
+                            maxiter=10000,
+                            M=precond)
+
+    if conv_info > 0:
+        print(f"Early termination of GMRES at {conv_info} iterations")
+
     error = np.linalg.norm(move)
->>>>>>> 0fafa392
+
     damp_move = damp(move)
 
     return error, np.linalg.norm(Feq), phi + damp_move
@@ -163,14 +162,7 @@
             equilibrium electrostatic potential
 
     """
-<<<<<<< HEAD
-    
-=======
-
-    dxs = []
-    Fs = []
-
->>>>>>> 0fafa392
+
     error = 1
     iter = 0
     print(' ')
@@ -191,32 +183,14 @@
         error = error_dx
 
         iter += 1
-<<<<<<< HEAD
-        print( '    {0:02d}          {1:.5E}          {2:.5E}'.format( iter , error_F.astype(float) , error_dx.astype(float) ) )
-
-    print( ' -------------------------------------------------------------------' )
-    print(' ')
-    print('Solving equilibrium... done.')
-    print(' ')
-    
-    return phi
-
-
-=======
         print('    {0:02d}          {1:.5E}          {2:.5E}'.format(
             iter, error_F.astype(float), error_dx.astype(float)))
-        # print(iter)
+
     print(
         ' -------------------------------------------------------------------')
     print(' ')
     print('Solving equilibrium... done.')
     print(' ')
-
-    # plt.plot(np.log(dxs), label='log dx')
-    # plt.plot(np.log(Fs), label='log F')
-    # plt.legend()
-    # plt.show()
->>>>>>> 0fafa392
 
     return phi
 
